permissions:
  - '*'
sessions:
  session:
    redirect: false
    openAI: true

jobs:
  prepare_job_directory:
    ssh:
      remoteHost: ${{ inputs.resource.ip }}
    steps:
      - name: Preparing Run Directory
        run: |
          mkdir -p $(dirname ${{ inputs.rundir }})
<<<<<<< HEAD
          git clone -b ${{ inputs.advanced_settings.repository_branch }} ${{ inputs.advanced_settings.repository }} ${{ inputs.rundir }}
=======
          git clone https://github.com/parallelworks/activate-rag-vllm.git ${{ inputs.rundir }}
>>>>>>> ffc6171b
          cd ${{ inputs.rundir }}
          git checkout ${{ inputs.advanced_settings.repository_branch }}
          git branch --set-upstream-to=origin/${{ inputs.advanced_settings.repository_branch }}
          git pull
          rm -f jobid SESSION_PORT job.started job.ended run.out
          rm -rf logs
      - name: Create Environment File
        early-cancel: any-job-failed
        run: |
          set -x
          cd ${{ inputs.rundir }}
          echo "export RUNMODE=${{ inputs.runmode  }}" > .run.env
          echo "export BUILD=${{ inputs.build  }}" >> .run.env
          echo "export RUNTYPE=${{ inputs.runtype  }}" >> .run.env
          echo "export SYSTEM_PROMPT=\"${{ inputs.systemprompt }}\"" >> .run.env
          echo "export HF_TOKEN=${{ inputs.hftoken  }}" >> .run.env
          echo "export MODEL_NAME=${{ inputs.hfmodel  }}" >> .run.env
          echo "export API_KEY=${{ inputs.apikey  }}" >> .run.env
          echo "export VLLM_EXTRA_ARGS=\"${{ inputs.vllm_extra_args }}\"" >> .run.env
      - name: Install Singularity Compose
        if: ${{ inputs.runmode == 'singularity' }}
        early-cancel: any-job-failed
        run: |
          # Check if singularity-compose is installed globally
          if ! command -v singularity-compose &> /dev/null; then
              # Check if virtual environment exists and activate it
              if [ -d ~/pw/software/singularity-compose ]; then
                  source ~/pw/software/singularity-compose/bin/activate
              fi
              # Check again if singularity-compose is available after activation
              if ! command -v singularity-compose &> /dev/null; then
                  echo "$(date) singularity-compose not found, installing..."
                  
                  # Create directory for Python environment
                  mkdir -p ~/pw/software
                  
                  # Create virtual environment named singularity-compose and install singularity-compose
                  python3 -m venv ~/pw/software/singularity-compose
                  source ~/pw/software/singularity-compose/bin/activate
                  pip install --upgrade pip
                  pip install singularity-compose
              fi
          fi
          if ! command -v singularity-compose >/dev/null 2>&1; then
            echo "$(date) Error: Failed to install singularity-compose"
            exit 1
          fi

  slurm_job:
    needs:
      - prepare_job_directory
    if: ${{ inputs.execmethod == 'SLURM' }}
    ssh:
      remoteHost: ${{ inputs.resource.ip }}
    steps:
      - name: Create SLURM Script
        early-cancel: any-job-failed
        run: |
          cd ${{ inputs.rundir }}
          echo '#!/bin/bash' > run.sh
          chmod +x run.sh
          if [[ "${{ inputs.slurm.partition }}" != "undefined" ]]; then
            echo "#SBATCH --partition=${{ inputs.slurm.partition }}" >> run.sh
          fi
          echo "#SBATCH --chdir=${PWD}" >> run.sh
          echo "#SBATCH -o ${PWD}/run.out" >> run.sh
          echo "#SBATCH -e ${PWD}/run.out" >> run.sh
          if [[ "${{ inputs.slurm.scheduler_directives }}" != "undefined" ]]; then
            echo "${{ inputs.slurm.scheduler_directives }}" >> run.sh
          fi

          # Indicates job started running
          echo "touch job.started" >> run.sh
          
          cat start_service.sh >> run.sh
      - name: Submit SLURM Script
        run: |
          cd ${{ inputs.rundir }}
          echo "$(date) Submitting SLURM Job"
          jobid=$(sbatch run.sh | tail -1 | awk -F ' ' '{print $4}')
          if [ -z "${jobid}" ]; then
            echo "$(date) Job submission failed"
            exit 1
          fi
          echo "jobid=${jobid}"  | tee -a $OUTPUTS | tee -a jobid
        cleanup: |
          set -x
          cd ${{ inputs.rundir }}
          #jobid=${{ needs.slurm_job.outputs.jobid }}
          source jobid
          target_hostname=$(squeue -j "${jobid}" --noheader --format="%N")
          ssh ${target_hostname} bash cancel.sh
          scancel ${jobid}
          rm -f jobid SESSION_PORT job.started
      - name: Monitor SLURM Job
        run: |
          #jobid=${{ needs.slurm_job.outputs.jobid }}
          source jobid
          echo "$(date) Monitoring SLURM job ${jobid}"

          cd ${{ inputs.rundir }}
          touch run.out
          tail -f run.out &
          echo &! > tail.pid

          get_slurm_job_status() {
              # Get the header line to determine the column index corresponding to the job status
              if [ -z "${SQUEUE_HEADER}" ]; then
                  export SQUEUE_HEADER="$(eval squeue | awk 'NR==1')"
              fi
              status_column=$(echo "${SQUEUE_HEADER}" | awk '{ for (i=1; i<=NF; i++) if ($i ~ /^S/) { print i; exit } }')
              status_response=$(eval squeue | awk -v jobid="${jobid}" '$1 == jobid')
              echo "${SQUEUE_HEADER}"
              echo "${status_response}"
              export job_status=$(echo ${status_response} | awk -v id="${jobid}" -v col="$status_column" '{print $col}')
          }

          while true; do
            sleep 15
            get_slurm_job_status
            if [ -z "${job_status}" ]; then
              job_status=$(sacct -j ${jobid}  --format=state | tail -n1)
              echo "$(date) Job exited with status ${job_status}"
              touch job.ended
              exit 0
            fi
          done
        cleanup: |
          set -x
          cd ${{ inputs.rundir }}
          kill $(cat tail.pid)

  ssh_job:
    needs:
      - prepare_job_directory
    if: ${{ inputs.execmethod == 'SSH' }}
    ssh:
      remoteHost: ${{ inputs.resource.ip }}
    steps:
      - name: Create SSH Script
        early-cancel: any-job-failed
        run: |
          cd ${{ inputs.rundir }}
          echo '#!/bin/bash' > run.sh
          chmod +x run.sh

          # Indicates job started running
          echo "touch job.started" >> run.sh

          cat start_service.sh >> run.sh
      - name: Submit SSH Script
        run: |
          cd ${{ inputs.rundir }}
          bash ./run.sh
          touch job.ended
          rm -f jobid SESSION_PORT job.started
        cleanup: |
          set -x
          cd ${{ inputs.rundir }}
          bash cancel.sh


  create_session:
    needs:
      - prepare_job_directory
      - slurm_job
    ssh:
      remoteHost: ${{ inputs.resource.ip }}
    steps:
      - name: Wait for job to start
        early-cancel: any-job-failed
        run: |
          set -x
          while [ ! -f ${{ inputs.rundir }}/job.started ]; do
            echo "Waiting for job to start..."
            sleep 5
          done
      - name: Get Hostname
        early-cancel: any-job-failed
        run: |
          set -x
          cd ${{ inputs.rundir }}
          if [[ ${{ inputs.execmethod }} == "SLURM" ]]; then
            source jobid
            target_hostname=$(squeue -j "${jobid}" --noheader --format="%N")
            echo "target_hostname=${target_hostname}" | tee -a $OUTPUTS
          elif [[ ${{ inputs.execmethod }} == "SSH" ]]; then
            target_hostname=$(hostname)
            echo "target_hostname=${target_hostname}" | tee -a $OUTPUTS
          fi
<<<<<<< HEAD
          if [ -z "${target_hostname}" ]; then
            echo "$(date) Failed to get target hostname"
            exit 1
          fi
=======
>>>>>>> ffc6171b
      - name: Get Session Port
        early-cancel: any-job-failed
        run: |
          set -euo pipefail
          set -x

          TIMEOUT=5
          RETRY_INTERVAL=3
          cd ${{ inputs.rundir }}

          attempt=1
          while true; do
              echo "$(date) Attempt $attempt: Checking for SESSION_PORT file..."

              if [ -f SESSION_PORT ]; then
                  echo "$(date) Success: SESSION_PORT file found!"
                  cat SESSION_PORT | tee -a "$OUTPUTS"
                  exit 0
              elif [ -f job.ended ]; then
                  echo "$(date) Job was completed but SESSION_PORT was never created. Exiting..."
                  exit 1
              else
                  echo "$(date) SESSION_PORT not found. Retrying in ${RETRY_INTERVAL} seconds..."
                  sleep "$RETRY_INTERVAL"
                  ((attempt++))
              fi
          done
      - name: Wait for Server To Start
        early-cancel: any-job-failed
        run: |
          TIMEOUT=5
          RETRY_INTERVAL=3
          remote_host="${{ needs.create_session.outputs.target_hostname }}"
          remote_port="${{ needs.create_session.outputs.SESSION_PORT }}"

          # Function to check if server is listening
          check_server() {
              curl --silent --connect-timeout "$TIMEOUT" "http://${remote_host}:${remote_port}" >/dev/null 2>&1
              return $?
          }

          cd ${{ inputs.rundir }}

          # Main loop
          attempt=1
          while true; do
              echo "$(date) Attempt $attempt: Checking if server is listening on ${remote_host}:${remote_port}..."
              
              if check_server; then
                  echo "$(date) Success: Server is listening on ${remote_host}:${remote_port}!"
                  exit 0
              elif [ -f job.ended ]; then
                  echo "$(date) Job was completed. Exiting... "
                  exit 0
              else
                  echo "$(date) Server not responding. Retrying in ${RETRY_INTERVAL} seconds..."
                  sleep "$RETRY_INTERVAL"
                  ((attempt++))
              fi
          done
      - name: Update Session
        uses: parallelworks/update-session
        with:
          remotePort: '${{ needs.create_session.outputs.SESSION_PORT }}'
          target: '${{ inputs.resource.id }}'
          name: '${{ sessions.session }}'
          remoteHost: '${{ needs.create_session.outputs.target_hostname }}'

'on':
  execute:
    inputs:
      resource:
        type: compute-clusters
        label: Compute Cluster
        autoselect: true
        include-workspace: false
        tooltip: Resource to run the service
      execmethod:
        type: dropdown
        label: Execution Method
        default: SSH
        tooltip: Choose whether to run the job directly via SSH or submit it to a SLURM queue
        options:
          - value: SSH
            label: SSH
          - value: SLURM
            label: SLURM
      runmode:
        label: Execution Mode
        type: dropdown
        options:
          - value: docker
            label: Docker
          - value: singularity
            label: Singularity
      rundir:
        label: Run Directory
        default: ~/activate-rag-vllm
        type: string
      runtype:
        label: Run Type
        type: string
        default: vllm
        hidden: true
      build:
        label: Build Containers
        type: boolean
        default: false
      hfmodel:
        label: HF Model
        default: meta-llama/Llama-3.1-8B-Instruct
        type: string
      vllm_extra_args:
        label: VLLM Extra Args
        default: "--dtype float16 --max-model-len 16384 --gpu-memory-utilization=0.95 --trust_remote_code"
        placeholder: "--dtype float16 --max-model-len 16384 --gpu-memory-utilization=0.95 --max-num-seqs 1 --trust_remote_code"
        type: string
      hftoken:
        label: HF Token (gated models)
        optional: true
        default: ${{ org.HF_TOKEN }}
        type: password
      apikey:
        label: vLLM API Key
        optional: true
        tooltip: Required for integration with Cline and other code assist tools.
        type: password
      slurm:
        type: group
        label: SLURM Directives
        hidden: ${{ inputs.execmethod != 'SLURM' }}
        items:
          partition:
            type: slurm-partitions
            label: SLURM partition
            ignore: ${{ inputs.execmethod != 'SLURM' }}
            optional: true
            resource: ${{ inputs.resource }}
            tooltip: |
              Partition to submit the interactive job. Leave empty to let SLURM pick
              the optimal option.
          scheduler_directives:
            type: editor
            ignore: ${{ inputs.execmethod != 'SLURM' }}
            optional: true
            tooltip: |
              Type in additional scheduler directives. <|MERGE_RESOLUTION|>--- conflicted
+++ resolved
@@ -13,11 +13,7 @@
       - name: Preparing Run Directory
         run: |
           mkdir -p $(dirname ${{ inputs.rundir }})
-<<<<<<< HEAD
-          git clone -b ${{ inputs.advanced_settings.repository_branch }} ${{ inputs.advanced_settings.repository }} ${{ inputs.rundir }}
-=======
           git clone https://github.com/parallelworks/activate-rag-vllm.git ${{ inputs.rundir }}
->>>>>>> ffc6171b
           cd ${{ inputs.rundir }}
           git checkout ${{ inputs.advanced_settings.repository_branch }}
           git branch --set-upstream-to=origin/${{ inputs.advanced_settings.repository_branch }}
@@ -208,13 +204,6 @@
             target_hostname=$(hostname)
             echo "target_hostname=${target_hostname}" | tee -a $OUTPUTS
           fi
-<<<<<<< HEAD
-          if [ -z "${target_hostname}" ]; then
-            echo "$(date) Failed to get target hostname"
-            exit 1
-          fi
-=======
->>>>>>> ffc6171b
       - name: Get Session Port
         early-cancel: any-job-failed
         run: |

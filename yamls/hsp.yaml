--- conflicted
+++ resolved
@@ -36,10 +36,7 @@
           echo "export VLLM_EXTRA_ARGS=\"${{ inputs.vllm_extra_args }}\"" >> .run.env
           echo "export TRANSFORMERS_OFFLINE=1" >> .run.env
           echo "export TIKTOKEN_ENCODINGS_BASE=/root/.cache/tiktoken_encodings" >> .run.env
-<<<<<<< HEAD
           echo "export VLLM_ATTENTION_BACKEND=${{ inputs.advanced_settings.vllm_attention_backend }}" >> .run.env
-=======
->>>>>>> 6cf4c553
 
       - name: Install Singularity Compose
         if: ${{ inputs.runmode == 'singularity' }}
@@ -611,7 +608,6 @@
             label: Repository Branch
             default: nemotron
           tiktoken_encodings:
-<<<<<<< HEAD
             label: Pull Encodings
             tooltip: For GPT-OSS pull the tiktoken encodings.
             type: boolean
@@ -644,10 +640,4 @@
               - value: TREE_ATTN
               - value: ROCM_AITER_UNIFIED_ATTN
               - value: CPU_ATTN
-              - value: CUSTOM
-=======
-            label: Pull Tiktoken Encodings
-            tooltip: For GPT-OSS pull the tiktoken encodings.
-            type: boolean
-            default: false
->>>>>>> 6cf4c553
+              - value: CUSTOM
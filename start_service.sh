#!/bin/bash
set -x

source .run.env > /dev/null 2>&1
#rm .run.env > /dev/null 2>&1

# set these if running manually
export RUNMODE=${RUNMODE:-docker} # docker or singularity
export BUILD=${BUILD:-false} # true or false
export RUNTYPE=${RUNTYPE:-all} # all or vllm
export MODEL_NAME=${MODEL_NAME:-meta-llama/Llama-3.1-8B-Instruct}
export DOCS_DIR=${DOCS_DIR:-./docs}
export API_KEY=${API_KEY:-undefined}
export MAX_MODEL_LEN=${MAX_MODEL_LEN:-8192}

echo ""
echo "Running workflow with the below inputs:"
echo "  RUNMODE=$RUNMODE"
echo "  BUILD=$BUILD"
echo "  RUNTYPE=$RUNTYPE"
echo "  MODEL_NAME=$MODEL_NAME"
echo "  DOCS_DIR=$DOCS_DIR"
echo "  API_KEY=$API_KEY"
echo "  MAX_MODEL_LEN=$MAX_MODEL_LEN"
echo ""

install_docker_compose(){
    echo "$(date) Downloading docker-compose v2.39.1"
    curl -L "https://github.com/docker/compose/releases/download/v2.39.1/docker-compose-$(uname -s)-$(uname -m)" -o docker-compose
    chmod +x docker-compose
}

findAvailablePort() {
    availablePort=$(pw agent open-port)
    echo ${availablePort}
    if [ -z "${availablePort}" ]; then
        echo "$(date) ERROR: No port found. Exiting job"
        exit 1
    fi
}

start_rootless_docker() {
    local MAX_RETRIES=20
    local RETRY_INTERVAL=2
    local ATTEMPT=1

    dockerd-rootless-setuptool.sh install
    PATH=/usr/bin:/sbin:/usr/sbin:$PATH dockerd-rootless.sh --exec-opt native.cgroupdriver=cgroupfs > docker-rootless.log 2>&1 & #--data-root /docker-rootless/docker-rootless/

    # Wait for Docker daemon to be ready
    until docker info > /dev/null 2>&1; do
        if [ $ATTEMPT -le $MAX_RETRIES ]; then
            echo "$(date) Attempt $ATTEMPT of $MAX_RETRIES: Waiting for Docker daemon to start..."
            sleep $RETRY_INTERVAL
            ((ATTEMPT++))
        else
            echo "$(date) ERROR: Docker daemon failed to start after $MAX_RETRIES attempts."
            return 1
        fi
    done

    echo  "$(date): Docker daemon is ready!"
    return 0
}

# Create cleanup script
echo '#!/bin/bash' > cancel.sh
chmod +x cancel.sh

if [ "$RUNMODE" == "docker" ];then

    # Ensure docker service is installed
    which docker >/dev/null 2>&1 || { 
        echo "$(date) ERROR: Docker is not installed."
        exit 1
    }

    # Ensure docker compose is installed and meets requirements
    major_version=$(docker compose version --short | cut -d'.' -f1)
    minor_version=$(docker compose version --short | cut -d'.' -f2)
    if [ -z "$major_version" ] || [ -z "$minor_version" ] || [ "$major_version" -lt 2 ] || { [ "$major_version" -eq 2 ] && [ "$minor_version" -lt 39 ]; }; then
        install_docker_compose
        docker_compose_cmd="./docker-compose"
    else
        docker_compose_cmd="docker compose"
    fi
    
    # Ensure docker service is started and set docker_compose_cmd
    docker ps >/dev/null 2>&1
    EXIT_CODE=$?

    if [ $EXIT_CODE -eq 0 ]; then
        echo "$(date) User has docker access" 
    elif ! sudo -n true 2>/dev/null; then
        start_rootless_docker
    else
        if command -v nvidia-ctk >/dev/null 2>&1; then
            sudo systemctl start docker
        else
            # FIXME: This is not robust!
            sudo dnf install -y nvidia-container-toolkit
            sudo systemctl restart docker
        fi
        docker_compose_cmd="sudo ${docker_compose_cmd}"
    fi

    cp docker/* ./ -Rf
    cp env.example .env

    VLLM_SERVER_PORT=$(findAvailablePort)
    PROXY_PORT=$(findAvailablePort)

<<<<<<< HEAD
    if [ "$RUNTYPE" == "all" ];then
        echo "SESSION_PORT=${PROXY_PORT}" > SESSION_PORT
    else
        echo "SESSION_PORT=${VLLM_SERVER_PORT}" > SESSION_PORT
=======
    if [ "$RUNTYPE" == "vllm" ];then
        echo "SESSION_PORT=${VLLM_SERVER_PORT}" > SESSION_PORT
    else
        echo "SESSION_PORT=${PROXY_PORT}" > SESSION_PORT
>>>>>>> ffc6171b
    fi
    
    sed -i "s/^VLLM_SERVER_PORT=.*/VLLM_SERVER_PORT=${VLLM_SERVER_PORT}/" .env
    sed -i "s/^PROXY_PORT=.*/PROXY_PORT=${PROXY_PORT}/" .env

    sed -i "s/^[#[:space:]]*HF_TOKEN=.*/HF_TOKEN=$HF_TOKEN/" .env
    sed -i "s|^[#[:space:]]*\(export[[:space:]]\+\)\?MODEL_NAME=.*|export MODEL_NAME=$MODEL_NAME|" .env
    sed -i "s|__VLLM_EXTRA_ARGS__|${VLLM_EXTRA_ARGS}|" .env.sh
    sed -i "s|^[#[:space:]]*\(export[[:space:]]\+\)\?DOCS_DIR=.*|export DOCS_DIR=$DOCS_DIR|" .env
    
    if [[ "$DOCS_DIR" != "undefined" ]]; then
        sed -i "s|^[#[:space:]]*\(export[[:space:]]\+\)\?DOCS_DIR=.*|DOCS_DIR=$DOCS_DIR|" .env
        mkdir -p $DOCS_DIR
    fi
    
    if [[ "$API_KEY" != "undefined" ]]; then
        echo "" >> .env
        echo "VLLM_API_KEY=$API_KEY" >> .env
    fi

    # Disable weight download
    # Check if cache/huggingface directory exists
    # TODO - only disable online if the actual weight doesn't exist because this fails when changing models
    if [ -d "cache/huggingface" ]; then
        sed -i 's/#TRANSFORMERS_OFFLINE=1/TRANSFORMERS_OFFLINE=1/' .env
        sed -i '/HF_HOME: \/root\/.cache\/huggingface/a\      TRANSFORMERS_OFFLINE: 1' docker-compose.yml
        echo "$(date) Disabled model weight download"
    fi

    source .env

    mkdir -p logs cache cache/chroma

    stack_name=$(echo ragvllm${PWD} | tr '/' '-')
    if [ ${#stack_name} -gt 50 ]; then
        stack_name=${stack_name: -50}
    fi
    docker_compose_cmd="${docker_compose_cmd} -p ${stack_name}"

    # Check if any containers are running in the project
    if [ "$(${docker_compose_cmd} ps -q)" ]; then
        echo "$(date) ERROR: Stack ${stack_name} is already running. Choose a different run directory or delete stack."
        exit 1
    fi

    echo "${docker_compose_cmd} down" >> cancel.sh
    if [ "$RUNTYPE" == "all" ];then
        if [ "$BUILD" = "true" ];then
            ${docker_compose_cmd} build
            else
            docker pull parallelworks/activate-rag-vllm:latest
        fi
        ${docker_compose_cmd} up -d --remove-orphans
    else
        [ "$BUILD" = "true" ] && ${docker_compose_cmd} build $RUNTYPE
        ${docker_compose_cmd} up $RUNTYPE -d --remove-orphans
    fi
    ${docker_compose_cmd} logs -f

elif [ "$RUNMODE" == "singularity" ]; then

    # Check if singularity is installed
    if ! command -v singularity >/dev/null 2>&1; then
        echo "$(date) ERROR: singularity is not installed"
        exit 1
    fi

    # Check if singularity-compose is installed
    source ~/pw/software/singularity-compose/bin/activate
    if ! command -v singularity-compose >/dev/null 2>&1; then
        source ~/pw/software/singularity-compose/bin/activate
    fi
    if ! command -v singularity-compose >/dev/null 2>&1; then
        echo "$(date) ERROR: Failed to install singularity-compose"
        exit 1
    fi

    cp singularity/* ./ -Rf
    cp env.sh.example env.sh
    
    VLLM_SERVER_PORT=$(findAvailablePort)
    RAG_PORT=$(findAvailablePort)
    PROXY_PORT=$(findAvailablePort)
    CHROMA_PORT=$(findAvailablePort)

    if [ "$RUNTYPE" == "all" ];then
        echo "SESSION_PORT=${PROXY_PORT}" > SESSION_PORT
    else
        echo "SESSION_PORT=${VLLM_SERVER_PORT}" > SESSION_PORT
    fi

    sed -i "s/^export VLLM_SERVER_PORT=.*/export VLLM_SERVER_PORT=${VLLM_SERVER_PORT}/" env.sh
    sed -i "s/^export RAG_PORT=.*/export RAG_PORT=${RAG_PORT}/" env.sh
    sed -i "s/^export PROXY_PORT=.*/export PROXY_PORT=${PROXY_PORT}/" env.sh
    sed -i "s/^export CHROMA_PORT=.*/export CHROMA_PORT=${CHROMA_PORT}/" env.sh

    sed -i "s/\(.*HF_TOKEN=\"\)[^\"]*\(\".*\)/\1$HF_TOKEN\2/" env.sh
    sed -i "s|^[#[:space:]]*\(export[[:space:]]\+\)\?MODEL_NAME=.*|export MODEL_NAME=$MODEL_NAME|" env.sh
    sed -i "s|^[#[:space:]]*\(export[[:space:]]\+\)\?DOCS_DIR=.*|export DOCS_DIR=$DOCS_DIR|" env.sh
    sed -i "s|__VLLM_EXTRA_ARGS__|${VLLM_EXTRA_ARGS}|" env.sh
    # Disable weight download
    # Check if cache/huggingface directory exists
    if [ -d "cache/huggingface" ]; then
        sed -i 's/#export TRANSFORMERS_OFFLINE=1/export TRANSFORMERS_OFFLINE=1/' env.sh
        echo "$(date) Disabled model weight download"
    fi

    source env.sh

    mkdir -p logs cache cache/chroma $DOCS_DIR

    # singularity-compose does not support env variables in the yml config file
    if [ "$DOCS_DIR" != "./docs" ];then
        ln -s $DOCS_DIR ./docs
    fi

    # If build is true check that user has root access
    #if [ "$BUILD" = "true" ] && ! sudo -n true 2>/dev/null; then
    #    echo "$(date) ERROR: User needs root access to build singularity containers"
    #    exit 1
    #fi
    echo "singularity-compose down" >> cancel.sh
    if [ "$RUNTYPE" == "all" ];then
        [ "$BUILD" = "true" ] && singularity-compose build
        DOCS_DIR=$DOCS_DIR singularity-compose up
    else
        [ "$BUILD" = "true" ] && singularity-compose build "${RUNTYPE}1"
        singularity-compose up "${RUNTYPE}1"
    fi
    # Follow the logs
    tail -f logs/*

fi<|MERGE_RESOLUTION|>--- conflicted
+++ resolved
@@ -110,17 +110,10 @@
     VLLM_SERVER_PORT=$(findAvailablePort)
     PROXY_PORT=$(findAvailablePort)
 
-<<<<<<< HEAD
-    if [ "$RUNTYPE" == "all" ];then
-        echo "SESSION_PORT=${PROXY_PORT}" > SESSION_PORT
-    else
-        echo "SESSION_PORT=${VLLM_SERVER_PORT}" > SESSION_PORT
-=======
     if [ "$RUNTYPE" == "vllm" ];then
         echo "SESSION_PORT=${VLLM_SERVER_PORT}" > SESSION_PORT
     else
         echo "SESSION_PORT=${PROXY_PORT}" > SESSION_PORT
->>>>>>> ffc6171b
     fi
     
     sed -i "s/^VLLM_SERVER_PORT=.*/VLLM_SERVER_PORT=${VLLM_SERVER_PORT}/" .env

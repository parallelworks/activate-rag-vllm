--- conflicted
+++ resolved
@@ -106,16 +106,28 @@
 
     cp docker/* ./ -Rf
     cp env.example .env
-<<<<<<< HEAD
+
     VLLM_SERVER_PORT=$(findAvailablePort)
     PROXY_PORT=$(findAvailablePort)
     echo "PROXY_PORT=${PROXY_PORT}" > PROXY_PORT
+    
     sed -i "s/^VLLM_SERVER_PORT=.*/VLLM_SERVER_PORT=${VLLM_SERVER_PORT}/" .env
     sed -i "s/^PROXY_PORT=.*/PROXY_PORT=${PROXY_PORT}/" .env
 
     sed -i "s/^[#[:space:]]*HF_TOKEN=.*/HF_TOKEN=$HF_TOKEN/" .env
     sed -i "s|^[#[:space:]]*\(export[[:space:]]\+\)\?MODEL_NAME=.*|export MODEL_NAME=$MODEL_NAME|" .env
+    sed -i "s/--max-model-len 8192/--max-model-len $MAX_MODEL_LEN/" .env
     sed -i "s|^[#[:space:]]*\(export[[:space:]]\+\)\?DOCS_DIR=.*|export DOCS_DIR=$DOCS_DIR|" .env
+    
+    if [[ "$DOCS_DIR" != "undefined" ]]; then
+        sed -i "s|^[#[:space:]]*\(export[[:space:]]\+\)\?DOCS_DIR=.*|DOCS_DIR=$DOCS_DIR|" .env
+        mkdir -p $DOCS_DIR
+    fi
+    
+    if [[ "$API_KEY" != "undefined" ]]; then
+        echo "" >> .env
+        echo "VLLM_API_KEY=$API_KEY" >> .env
+    fi
 
     # Disable weight download
     # Check if cache/huggingface directory exists
@@ -123,22 +135,6 @@
         sed -i 's/#TRANSFORMERS_OFFLINE=1/TRANSFORMERS_OFFLINE=1/' .env
         sed -i '/HF_HOME: \/root\/.cache\/huggingface/a\      TRANSFORMERS_OFFLINE: 1' docker-compose.yml
         echo "$(date) Disabled model weight download"
-=======
-
-    # adjust the env variables based on inputs
-    sed -i "s/^[#[:space:]]*HF_TOKEN=.*/HF_TOKEN=$HF_TOKEN/" .env
-    sed -i "s|^[#[:space:]]*\(export[[:space:]]\+\)\?MODEL_NAME=.*|MODEL_NAME=$MODEL_NAME|" .env
-    sed -i "s/--max-model-len 8192/--max-model-len $MAX_MODEL_LEN/" .env
-    
-    if [[ "$DOCS_DIR" != "undefined" ]]; then
-        sed -i "s|^[#[:space:]]*\(export[[:space:]]\+\)\?DOCS_DIR=.*|DOCS_DIR=$DOCS_DIR|" .env
-        mkdir -p $DOCS_DIR
-    fi
-
-    if [[ "$API_KEY" != "undefined" ]]; then
-        echo "" >> .env
-        echo "VLLM_API_KEY=$API_KEY" >> .env
->>>>>>> 46cd6bdb
     fi
 
     source .env
